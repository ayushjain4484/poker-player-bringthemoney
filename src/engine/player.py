from typing import Optional

from src.strategy.adaptive_strategy import AdaptiveStrategy
from src.strategy.advanced import AdvancedStrategy
from src.strategy.base import Strategy
from src.strategy.exploit_strategy import ExploitAdaptiveStrategy
<<<<<<< HEAD
from src.strategy.ultra_pro_something import KillerInstinctStrategy
=======
from src.strategy.heads_up_strategy import HeadsUpFinisherStrategy
from src.strategy.killer_instinct_strategy import KillerInstinctStrategy
>>>>>>> 1f22a294


class Player:
    VERSION = "v0.2 modular"  # keep a public version for the service

    def __init__(self, strategy: Optional[Strategy] = None):
        # default to BasicStrategy if none supplied
<<<<<<< HEAD
        self._strategy = strategy or KillerInstinctStrategy()
=======
        self._strategy = strategy or HeadsUpFinisherStrategy()
>>>>>>> 1f22a294

    def bet_request(self, game_state: dict) -> int:
        return int(self._strategy.decide_bet(game_state))

    # Compatibility for the HTTP service (legacy camelCase)
    def betRequest(self, game_state: dict) -> int:
        # Delegate to the snake_case method to keep one implementation
        return self.bet_request(game_state)

    def showdown(self, game_state: dict) -> None:
        self._strategy.showdown(game_state)<|MERGE_RESOLUTION|>--- conflicted
+++ resolved
@@ -4,12 +4,9 @@
 from src.strategy.advanced import AdvancedStrategy
 from src.strategy.base import Strategy
 from src.strategy.exploit_strategy import ExploitAdaptiveStrategy
-<<<<<<< HEAD
-from src.strategy.ultra_pro_something import KillerInstinctStrategy
-=======
+
 from src.strategy.heads_up_strategy import HeadsUpFinisherStrategy
-from src.strategy.killer_instinct_strategy import KillerInstinctStrategy
->>>>>>> 1f22a294
+
 
 
 class Player:
@@ -17,11 +14,8 @@
 
     def __init__(self, strategy: Optional[Strategy] = None):
         # default to BasicStrategy if none supplied
-<<<<<<< HEAD
-        self._strategy = strategy or KillerInstinctStrategy()
-=======
+
         self._strategy = strategy or HeadsUpFinisherStrategy()
->>>>>>> 1f22a294
 
     def bet_request(self, game_state: dict) -> int:
         return int(self._strategy.decide_bet(game_state))
